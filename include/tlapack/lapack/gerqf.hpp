/// @file gerqf.hpp
/// @author Thijs Steel, KU Leuven, Belgium
/// @note Adapted from @see
/// https://github.com/Reference-LAPACK/lapack/blob/master/SRC/zgerqf.f
//
// Copyright (c) 2021-2023, University of Colorado Denver. All rights reserved.
//
// This file is part of <T>LAPACK.
// <T>LAPACK is free software: you can redistribute it and/or modify it under
// the terms of the BSD 3-Clause license. See the accompanying LICENSE file.

#ifndef TLAPACK_GERQF_HH
#define TLAPACK_GERQF_HH

#include "tlapack/base/utils.hpp"
#include "tlapack/lapack/gerq2.hpp"
#include "tlapack/lapack/larfb.hpp"
#include "tlapack/lapack/larft.hpp"

namespace tlapack {
/**
 * Options struct for gerqf
 */
template <TLAPACK_INDEX idx_t = size_t>
struct GerqfOpts {
    idx_t nb = 32;  ///< Block size
};

/** Worspace query of gerqf()
 *
 * @param[in] A m-by-n matrix.
 *
 * @param tau min(n,m) vector.
 *
 * @param[in] opts Options.
 *
 * @return WorkInfo The amount workspace required.
 *
 * @ingroup workspace_query
 */
template <class T, TLAPACK_SMATRIX A_t, TLAPACK_SVECTOR tau_t>
inline constexpr WorkInfo gerqf_worksize(
    const A_t& A, const tau_t& tau, const GerqfOpts<size_type<A_t>>& opts = {})
{
    using idx_t = size_type<A_t>;
    using range = pair<idx_t, idx_t>;
    using matrixT_t = matrix_type<A_t, tau_t>;

    // constants
    const idx_t m = nrows(A);
    const idx_t n = ncols(A);
    const idx_t k = min(m, n);
<<<<<<< HEAD
    const idx_t nb = min(opts.nb, k);

    auto A11 = rows(A, range(0, nb));
    auto tauw1 = slice(tau, range(0, nb));
    WorkInfo workinfo = gerq2_worksize<T>(A11, tauw1).transpose();

    if (m > nb) {
        auto TT1 = slice(A, range(0, nb), range(0, nb));
        auto A12 = slice(A, range(nb, m), range(0, n));
        workinfo.minMax(larfb_worksize<T>(Side::Right, Op::NoTrans,
                                          Direction::Backward, StoreV::Rowwise,
                                          A11, TT1, A12));
        if constexpr (is_same_v<T, type_t<matrixT_t>>)
            workinfo += WorkInfo(nb, nb);
    }
=======
    const idx_t nb = opts.nb;
    const idx_t ib = min(nb, k);

    auto A11 = rows(A, range(0, ib));
    auto TT1 = slice(A, range(0, ib), range(0, ib));
    auto A12 = slice(A, range(ib, m), range(0, n));
    auto tauw1 = slice(tau, range(0, ib));

    WorkInfo workinfo = gerq2_worksize(A11, tauw1);
    workinfo.minMax(larfb_worksize(RIGHT_SIDE, NO_TRANS, BACKWARD,
                                   ROWWISE_STORAGE, A11, TT1, A12));

    workinfo += WorkInfo(sizeof(T) * nb, nb);
>>>>>>> 2dbae4e0

    return workinfo;
}

/** Computes an RQ factorization of an m-by-n matrix A using
 *  a blocked algorithm.
 *
 * The matrix Q is represented as a product of elementary reflectors
 * \[
 *          Q = H_1' H_2' ... H_k',
 * \]
 * where k = min(m,n). Each H_i has the form
 * \[
 *          H_i = I - tau * v * v',
 * \]
 * where tau is a scalar, and v is a vector with
 * \[
 *          v[n-k+i+1:n] = 0; v[n-k+i-1] = 1,
 * \]
 * with v[1] through v[n-k+i-1] stored on exit below the diagonal
 * in the ith column of A, and tau in tau[i].
 *
 * @return  0 if success
 *
 * @param[in,out] A m-by-n matrix.
 *      On entry, the m by n matrix A.
 *      On exit, if m <= n, the upper triangle of the subarray
 *      A(0:m,n-m:n) contains the m by m upper triangular matrix R;
 *      if m >= n, the elements on and above the (m-n)-th subdiagonal
 *      contain the m by n upper trapezoidal matrix R; the remaining
 *      elements, with the array TAU, represent the unitary matrix
 *      Q as a product of elementary reflectors.
 *
 * @param[out] tau Real vector of length min(m,n).
 *      The scalar factors of the elementary reflectors.
 *
 * @param[in] opts Options.
 *
 * @ingroup computational
 */
template <TLAPACK_SMATRIX A_t, TLAPACK_SVECTOR tau_t>
int gerqf(A_t& A, tau_t& tau, const GerqfOpts<size_type<A_t>>& opts = {})
{
    Create<A_t> new_matrix;
    using T = type_t<A_t>;

    using idx_t = size_type<A_t>;
    using range = pair<idx_t, idx_t>;

    // constants
    const idx_t m = nrows(A);
    const idx_t n = ncols(A);
    const idx_t k = min(m, n);
    const idx_t nb = min(opts.nb, k);

    // check arguments
    tlapack_check((idx_t)size(tau) >= k);

    // Allocate or get workspace
    WorkInfo workinfo = gerqf_worksize<T>(A, tau, opts);
    std::vector<T> work_;
    auto work = new_matrix(work_, workinfo.m, workinfo.n);

    auto workt = transpose_view(work);
    auto TT = (m > nb) ? slice(work, range{workinfo.m - nb, workinfo.m},
                               range{workinfo.n - nb, workinfo.n})
                       : slice(work, range{0, 0}, range{0, 0});

    // Main computational loop
    for (idx_t j2 = 0; j2 < k; j2 += nb) {
        const idx_t ib = min(nb, k - j2);
        const idx_t j = m - j2 - ib;

        // Compute the RQ factorization of the current block A(j:j+ib,0:n-j2)
        auto A11 = slice(A, range(j, j + ib), range(0, n - j2));
        auto tauw1 = slice(tau, range(k - j2 - ib, k - j2));

        gerq2_work(A11, tauw1, workt);

        if (j > 0) {
            // Form the triangular factor of the block reflector
            auto TT1 = slice(TT, range(0, ib), range(0, ib));
            larft(BACKWARD, ROWWISE_STORAGE, A11, tauw1, TT1);

            // Apply H to A(0:j,0:n-j2) from the right
            auto A12 = slice(A, range(0, j), range(0, n - j2));
<<<<<<< HEAD
            larfb_work(Side::Right, Op::NoTrans, Direction::Backward,
                       StoreV::Rowwise, A11, TT1, A12, work);
=======
            larfb(RIGHT_SIDE, NO_TRANS, BACKWARD, ROWWISE_STORAGE, A11, TT1,
                  A12, larfbOpts);
>>>>>>> 2dbae4e0
        }
    }

    return 0;
}
}  // namespace tlapack
#endif  // TLAPACK_GERQF_HH<|MERGE_RESOLUTION|>--- conflicted
+++ resolved
@@ -50,7 +50,6 @@
     const idx_t m = nrows(A);
     const idx_t n = ncols(A);
     const idx_t k = min(m, n);
-<<<<<<< HEAD
     const idx_t nb = min(opts.nb, k);
 
     auto A11 = rows(A, range(0, nb));
@@ -60,27 +59,11 @@
     if (m > nb) {
         auto TT1 = slice(A, range(0, nb), range(0, nb));
         auto A12 = slice(A, range(nb, m), range(0, n));
-        workinfo.minMax(larfb_worksize<T>(Side::Right, Op::NoTrans,
-                                          Direction::Backward, StoreV::Rowwise,
-                                          A11, TT1, A12));
+        workinfo.minMax(larfb_worksize<T>(RIGHT_SIDE, NO_TRANS, BACKWARD,
+                                          ROWWISE_STORAGE, A11, TT1, A12));
         if constexpr (is_same_v<T, type_t<matrixT_t>>)
             workinfo += WorkInfo(nb, nb);
     }
-=======
-    const idx_t nb = opts.nb;
-    const idx_t ib = min(nb, k);
-
-    auto A11 = rows(A, range(0, ib));
-    auto TT1 = slice(A, range(0, ib), range(0, ib));
-    auto A12 = slice(A, range(ib, m), range(0, n));
-    auto tauw1 = slice(tau, range(0, ib));
-
-    WorkInfo workinfo = gerq2_worksize(A11, tauw1);
-    workinfo.minMax(larfb_worksize(RIGHT_SIDE, NO_TRANS, BACKWARD,
-                                   ROWWISE_STORAGE, A11, TT1, A12));
-
-    workinfo += WorkInfo(sizeof(T) * nb, nb);
->>>>>>> 2dbae4e0
 
     return workinfo;
 }
@@ -167,13 +150,8 @@
 
             // Apply H to A(0:j,0:n-j2) from the right
             auto A12 = slice(A, range(0, j), range(0, n - j2));
-<<<<<<< HEAD
-            larfb_work(Side::Right, Op::NoTrans, Direction::Backward,
-                       StoreV::Rowwise, A11, TT1, A12, work);
-=======
-            larfb(RIGHT_SIDE, NO_TRANS, BACKWARD, ROWWISE_STORAGE, A11, TT1,
-                  A12, larfbOpts);
->>>>>>> 2dbae4e0
+            larfb_work(RIGHT_SIDE, NO_TRANS, BACKWARD, ROWWISE_STORAGE, A11,
+                       TT1, A12, work);
         }
     }
 
