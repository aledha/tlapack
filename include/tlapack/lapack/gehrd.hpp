/// @file gehrd.hpp
/// @author Thijs Steel, KU Leuven, Belgium
/// Adapted from @see
/// https://github.com/Reference-LAPACK/lapack/tree/master/SRC/dgehrd.f
//
// Copyright (c) 2021-2023, University of Colorado Denver. All rights reserved.
//
// This file is part of <T>LAPACK.
// <T>LAPACK is free software: you can redistribute it and/or modify it under
// the terms of the BSD 3-Clause license. See the accompanying LICENSE file.

#ifndef TLAPACK_GEHRD_HH
#define TLAPACK_GEHRD_HH

#include "tlapack/base/utils.hpp"
#include "tlapack/blas/gemm.hpp"
#include "tlapack/lapack/gehd2.hpp"
#include "tlapack/lapack/lahr2.hpp"
#include "tlapack/lapack/larfb.hpp"
#include "tlapack/lapack/laset.hpp"

namespace tlapack {

/**
 * Options struct for gehrd
 */
template <TLAPACK_INDEX idx_t = size_t>
struct GehrdOpts {
    idx_t nb = 32;          ///< Block size used in the blocked reduction
    idx_t nx_switch = 128;  ///< If only nx_switch columns are left, the
                            ///< algorithm will use unblocked code
};

/** Worspace query of gehrd()
 *
 * @param[in] ilo integer
 * @param[in] ihi integer
 *      It is assumed that A is already upper Hessenberg in columns
 *      0:ilo and rows ihi:n and is already upper triangular in
 *      columns ihi+1:n and rows 0:ilo.
 *      0 <= ilo <= ihi <= max(1,n).
 * @param[in] A n-by-n matrix.
 *      On entry, the n by n general matrix to be reduced.
 * @param tau Not referenced.
 *
 * @param[in] opts Options.
 *
 * @return WorkInfo The amount workspace required.
 *
 * @ingroup workspace_query
 */
template <class T, TLAPACK_SMATRIX matrix_t, TLAPACK_SVECTOR vector_t>
WorkInfo gehrd_worksize(size_type<matrix_t> ilo,
                        size_type<matrix_t> ihi,
                        const matrix_t& A,
                        const vector_t& tau,
                        const GehrdOpts<size_type<matrix_t>>& opts = {})
{
    using idx_t = size_type<matrix_t>;
    using work_t = matrix_type<matrix_t, vector_t>;
    using range = pair<idx_t, idx_t>;

    const idx_t n = ncols(A);
    const idx_t nb = (ilo < ihi) ? min(opts.nb, ihi - ilo - 1) : 0;
    const idx_t nx = max(nb, opts.nx_switch);

    WorkInfo workinfo;
    if constexpr (is_same_v<T, type_t<work_t>>) {
        if (n > 0) {
            if ((ilo < ihi) && (nx < ihi - ilo - 1)) {
                workinfo = WorkInfo(n + nb, nb);

                const auto V =
                    slice(A, range{ilo + 1, ihi}, range{ilo, ilo + nb});
                const auto T_s = slice(A, range{0, nb}, range{0, nb});
                const auto A5 =
                    slice(A, range{ilo + 1, ihi}, range{ilo + nb, n});

                workinfo.minMax(larfb_worksize<T>(LEFT_SIDE, Op::ConjTrans,
                                                  Direction::Forward,
                                                  StoreV::Columnwise, V, T_s,
                                                  A5)
                                    .transpose());
            }
            workinfo.minMax(gehd2_worksize<T>(ilo, ihi, A, tau));
        }
    }

    return workinfo;
}

/** Reduces a general square matrix to upper Hessenberg form
 *
 * The matrix Q is represented as a product of elementary reflectors
 * \[
 *          Q = H_ilo H_ilo+1 ... H_ihi,
 * \]
 * Each H_i has the form
 * \[
 *          H_i = I - tau * v * v',
 * \]
 * where tau is a scalar, and v is a vector with
 * \[
 *          v[0] = v[1] = ... = v[i] = 0; v[i+1] = 1,
 * \]
 * with v[i+2] through v[ihi] stored on exit below the diagonal
 * in the ith column of A, and tau in tau[i].
 *
 * @return  0 if success
 *
 * @param[in] ilo integer
 * @param[in] ihi integer
 *      It is assumed that A is already upper Hessenberg in columns
 *      0:ilo and rows ihi:n and is already upper triangular in
 *      columns ihi+1:n and rows 0:ilo.
 *      0 <= ilo <= ihi <= max(1,n).
 * @param[in,out] A n-by-n matrix.
 *      On entry, the n by n general matrix to be reduced.
 *      On exit, the upper triangle and the first subdiagonal of A
 *      are overwritten with the upper Hessenberg matrix H, and the
 *      elements below the first subdiagonal, with the array TAU,
 *      represent the orthogonal matrix Q as a product of elementary
 *      reflectors. See Further Details.
 * @param[out] tau Real vector of length n-1.
 *      The scalar factors of the elementary reflectors.
 *
 * @param work Workspace. Use the workspace query to determine the size needed.
 *
 * @param[in] opts Options.
 *
 * @ingroup computational
 */
template <TLAPACK_SMATRIX matrix_t,
          TLAPACK_SVECTOR vector_t,
          TLAPACK_WORKSPACE work_t>
int gehrd_work(size_type<matrix_t> ilo,
               size_type<matrix_t> ihi,
               matrix_t& A,
               vector_t& tau,
               work_t& work,
               const GehrdOpts<size_type<matrix_t>>& opts = {})
{
    using idx_t = size_type<matrix_t>;
    using T = type_t<work_t>;
    using range = pair<idx_t, idx_t>;
    using TA = type_t<matrix_t>;
    using real_t = real_type<TA>;

    // constants
    const real_t one(1);
    const T zero(0);
    const idx_t n = ncols(A);

    // Blocksize
    idx_t nb = (ilo < ihi) ? min(opts.nb, ihi - ilo - 1) : 0;
    // Size of the last block which be handled with unblocked code
    idx_t nx_switch = opts.nx_switch;
    idx_t nx = max(nb, nx_switch);

    // check arguments
    tlapack_check_false((ilo < 0) or (ilo >= n));
    tlapack_check_false((ihi < 0) or (ihi > n));
    tlapack_check_false(ncols(A) != nrows(A));
    tlapack_check_false((idx_t)size(tau) < n - 1);

    // quick return
    if (n <= 0) return 0;

    // Matrices W, Y and T
    auto W = transpose_view(work);
    auto Y = ((ilo < ihi) && (nx < ihi - ilo - 1))
                 ? slice(work, range{0, n}, range{0, nb})
                 : slice(work, range{0, 0}, range{0, 0});
    auto matrixT = ((ilo < ihi) && (nx < ihi - ilo - 1))
                       ? slice(work, range{n, n + nb}, range{0, nb})
                       : slice(work, range{0, 0}, range{0, 0});
    laset(GENERAL, zero, zero, Y);

    idx_t i = ilo;
    for (; i + nx < ihi - 1; i = i + nb) {
        const idx_t nb2 = min(nb, ihi - i - 1);

        auto V = slice(A, range{i + 1, ihi}, range{i, i + nb2});
        auto A2 = slice(A, range{0, ihi}, range{i, ihi});
        auto tau2 = slice(tau, range{i, ihi});
        auto T_s = slice(matrixT, range{0, nb2}, range{0, nb2});
        auto Y_s = slice(Y, range{0, n}, range{0, nb2});
        lahr2(i, nb2, A2, tau2, T_s, Y_s);
        if (i + nb2 < ihi) {
            // Note, this V2 contains the last row of the triangular part
            auto V2 = slice(V, range{nb2 - 1, ihi - i - 1}, range{0, nb2});

            // Apply the block reflector H to A(0:ihi,i+nb:ihi) from the right,
            // computing A := A - Y * V**T. The multiplication requires
            // V(nb2-1,nb2-1) to be set to 1.
            const TA ei = V(nb2 - 1, nb2 - 1);
            V(nb2 - 1, nb2 - 1) = one;
            auto A3 = slice(A, range{0, ihi}, range{i + nb2, ihi});
            auto Y_2 = slice(Y, range{0, ihi}, range{0, nb2});
            gemm(NO_TRANS, CONJ_TRANS, -one, Y_2, V2, one, A3);
            V(nb2 - 1, nb2 - 1) = ei;
        }
        // Apply the block reflector H to A(0:i+1,i+1:i+ib) from the right
        auto V1 = slice(A, range{i + 1, i + nb2 + 1}, range{i, i + nb2});
        trmm(RIGHT_SIDE, LOWER_TRIANGLE, CONJ_TRANS, UNIT_DIAG, one, V1, Y_s);
        for (idx_t j = 0; j < nb2 - 1; ++j) {
            auto A4 = slice(A, range{0, i + 1}, i + j + 1);
            axpy(-one, slice(Y, range{0, i + 1}, j), A4);
        }

        // Apply the block reflector H to A(i+1:ihi,i+nb:n) from the left
        auto A5 = slice(A, range{i + 1, ihi}, range{i + nb2, n});
<<<<<<< HEAD
        larfb_work(LEFT_SIDE, Op::ConjTrans, Direction::Forward,
                   StoreV::Columnwise, V, T_s, A5, W);
=======
        larfb(LEFT_SIDE, CONJ_TRANS, FORWARD, COLUMNWISE_STORAGE, V, T_s, A5,
              larfbOpts);
>>>>>>> 2dbae4e0
    }

    return gehd2_work(i, ihi, A, tau, work);
}

/** Reduces a general square matrix to upper Hessenberg form
 *
 * The matrix Q is represented as a product of elementary reflectors
 * \[
 *          Q = H_ilo H_ilo+1 ... H_ihi,
 * \]
 * Each H_i has the form
 * \[
 *          H_i = I - tau * v * v',
 * \]
 * where tau is a scalar, and v is a vector with
 * \[
 *          v[0] = v[1] = ... = v[i] = 0; v[i+1] = 1,
 * \]
 * with v[i+2] through v[ihi] stored on exit below the diagonal
 * in the ith column of A, and tau in tau[i].
 *
 * @return  0 if success
 *
 * @param[in] ilo integer
 * @param[in] ihi integer
 *      It is assumed that A is already upper Hessenberg in columns
 *      0:ilo and rows ihi:n and is already upper triangular in
 *      columns ihi+1:n and rows 0:ilo.
 *      0 <= ilo <= ihi <= max(1,n).
 * @param[in,out] A n-by-n matrix.
 *      On entry, the n by n general matrix to be reduced.
 *      On exit, the upper triangle and the first subdiagonal of A
 *      are overwritten with the upper Hessenberg matrix H, and the
 *      elements below the first subdiagonal, with the array TAU,
 *      represent the orthogonal matrix Q as a product of elementary
 *      reflectors. See Further Details.
 * @param[out] tau Real vector of length n-1.
 *      The scalar factors of the elementary reflectors.
 *
 * @param[in] opts Options.
 *
 * @ingroup computational
 */
template <TLAPACK_SMATRIX matrix_t, TLAPACK_SVECTOR vector_t>
int gehrd(size_type<matrix_t> ilo,
          size_type<matrix_t> ihi,
          matrix_t& A,
          vector_t& tau,
          const GehrdOpts<size_type<matrix_t>>& opts = {})
{
    using idx_t = size_type<matrix_t>;
    using work_t = matrix_type<matrix_t, vector_t>;
    using T = type_t<work_t>;

    // Functor
    Create<work_t> new_matrix;

    // constants
    const idx_t n = ncols(A);

    // check arguments
    tlapack_check_false((ilo < 0) or (ilo >= n));
    tlapack_check_false((ihi < 0) or (ihi > n));
    tlapack_check_false(ncols(A) != nrows(A));
    tlapack_check_false((idx_t)size(tau) < n - 1);

    // quick return
    if (n <= 0) return 0;

    // Allocates workspace
    WorkInfo workinfo = gehrd_worksize<T>(ilo, ihi, A, tau, opts);
    std::vector<T> work_;
    auto work = new_matrix(work_, workinfo.m, workinfo.n);

    return gehrd_work(ilo, ihi, A, tau, work, opts);
}

}  // namespace tlapack

#endif  // TLAPACK_GEHRD_HH<|MERGE_RESOLUTION|>--- conflicted
+++ resolved
@@ -76,10 +76,9 @@
                 const auto A5 =
                     slice(A, range{ilo + 1, ihi}, range{ilo + nb, n});
 
-                workinfo.minMax(larfb_worksize<T>(LEFT_SIDE, Op::ConjTrans,
-                                                  Direction::Forward,
-                                                  StoreV::Columnwise, V, T_s,
-                                                  A5)
+                workinfo.minMax(larfb_worksize<T>(LEFT_SIDE, CONJ_TRANS,
+                                                  FORWARD, COLUMNWISE_STORAGE,
+                                                  V, T_s, A5)
                                     .transpose());
             }
             workinfo.minMax(gehd2_worksize<T>(ilo, ihi, A, tau));
@@ -210,13 +209,8 @@
 
         // Apply the block reflector H to A(i+1:ihi,i+nb:n) from the left
         auto A5 = slice(A, range{i + 1, ihi}, range{i + nb2, n});
-<<<<<<< HEAD
-        larfb_work(LEFT_SIDE, Op::ConjTrans, Direction::Forward,
-                   StoreV::Columnwise, V, T_s, A5, W);
-=======
-        larfb(LEFT_SIDE, CONJ_TRANS, FORWARD, COLUMNWISE_STORAGE, V, T_s, A5,
-              larfbOpts);
->>>>>>> 2dbae4e0
+        larfb_work(LEFT_SIDE, CONJ_TRANS, FORWARD, COLUMNWISE_STORAGE, V, T_s,
+                   A5, W);
     }
 
     return gehd2_work(i, ihi, A, tau, work);
