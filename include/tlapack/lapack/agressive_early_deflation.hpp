/// @file agressive_early_deflation.hpp
/// @author Thijs Steel, KU Leuven, Belgium
//
// Copyright (c) 2021-2023, University of Colorado Denver. All rights reserved.
//
// This file is part of <T>LAPACK.
// <T>LAPACK is free software: you can redistribute it and/or modify it under
// the terms of the BSD 3-Clause license. See the accompanying LICENSE file.

#ifndef TLAPACK_AED_HH
#define TLAPACK_AED_HH

#include "tlapack/base/utils.hpp"
#include "tlapack/blas/gemm.hpp"
#include "tlapack/lapack/gehd2.hpp"
#include "tlapack/lapack/gehrd.hpp"
#include "tlapack/lapack/lahqr.hpp"
#include "tlapack/lapack/lahqr_eig22.hpp"
#include "tlapack/lapack/larf.hpp"
#include "tlapack/lapack/larfg.hpp"
#include "tlapack/lapack/laset.hpp"
#include "tlapack/lapack/multishift_qr.hpp"
#include "tlapack/lapack/schur_move.hpp"
#include "tlapack/lapack/schur_swap.hpp"
#include "tlapack/lapack/unghr.hpp"
#include "tlapack/lapack/unmhr.hpp"

namespace tlapack {
// Forward declaration
template <TLAPACK_INDEX idx_t>
struct FrancisOpts;

template <class T, TLAPACK_SMATRIX matrix_t>
WorkInfo agressive_early_deflation_worksize_gehrd(size_type<matrix_t> ilo,
                                                  size_type<matrix_t> ihi,
                                                  size_type<matrix_t> nw,
                                                  const matrix_t& A)
{
    using idx_t = size_type<matrix_t>;
    using range = pair<idx_t, idx_t>;

    const idx_t n = ncols(A);
    const idx_t nw_max = (n - 3) / 3;
    const idx_t jw = min(min(nw, ihi - ilo), nw_max);
    const auto TW = slice(A, range{0, jw}, range{0, jw});

    if (jw != ihi - ilo) {
        // Hessenberg reduction
        auto tau = slice(A, range{0, jw}, 0);
        return gehrd_worksize<T>(0, jw, TW, tau);
    }
    else
        return WorkInfo();
}

/** Worspace query of agressive_early_deflation().
 *
 * @param[in] want_t bool.
 *      If true, the full Schur factor T will be computed.
 *
 * @param[in] want_z bool.
 *      If true, the Schur vectors Z will be computed.
 *
 * @param[in] ilo    integer.
 *      Either ilo=0 or A(ilo,ilo-1) = 0.
 *
 * @param[in] ihi    integer.
 *      ilo and ihi determine an isolated block in A.
 *
 * @param[in] nw    integer.
 *      Desired window size to perform agressive early deflation on.
 *      If the matrix is not large enough to provide the scratch space
 *      or if the isolated block is small, a smaller value may be used.
 *
 * @param[in] A  n by n matrix.
 *       Hessenberg matrix on which AED will be performed
 *
 * @param s  Not referenced.
 *
 * @param[in] Z  n by n matrix.
 *      On entry, the previously calculated Schur factors.
 *
 * @param ns    Not referenced.
 *
 * @param nd    Not referenced.
 *
 * @param[in] opts Options.
 *
 * @return WorkInfo The amount workspace required.
 *
 * @ingroup workspace_query
 */
template <class T,
          TLAPACK_SMATRIX matrix_t,
          TLAPACK_SVECTOR vector_t,
          enable_if_t<is_complex<type_t<vector_t> >, int> = 0>
WorkInfo agressive_early_deflation_worksize(
    bool want_t,
    bool want_z,
    size_type<matrix_t> ilo,
    size_type<matrix_t> ihi,
    size_type<matrix_t> nw,
    const matrix_t& A,
    const vector_t& s,
    const matrix_t& Z,
    const size_type<matrix_t>& ns,
    const size_type<matrix_t>& nd,
    const FrancisOpts<size_type<matrix_t> >& opts = {})
{
    using idx_t = size_type<matrix_t>;
    using range = pair<idx_t, idx_t>;

    const idx_t n = ncols(A);
    const idx_t nw_max = (n - 3) / 3;
    const idx_t jw = min(min(nw, ihi - ilo), nw_max);
    const auto TW = slice(A, range{0, jw}, range{0, jw});

    // quick return
    WorkInfo workinfo;
    if (n < 9 || nw <= 1 || ihi <= 1 + ilo) return workinfo;

    if (jw >= opts.nmin) {
        const auto s_window = slice(s, range{0, jw});
        const auto V = slice(A, range{0, jw}, range{0, jw});
        workinfo =
            multishift_qr_worksize<T>(true, true, 0, jw, TW, s_window, V, opts);
    }

    workinfo.minMax(
        agressive_early_deflation_worksize_gehrd<T>(ilo, ihi, nw, A));

    return workinfo;
}

/** agressive_early_deflation accepts as input an upper Hessenberg matrix
 *  H and performs an orthogonal similarity transformation
 *  designed to detect and deflate fully converged eigenvalues from
 *  a trailing principal submatrix.  On output H has been over-
 *  written by a new Hessenberg matrix that is a perturbation of
 *  an orthogonal similarity transformation of H.  It is to be
 *  hoped that the final version of H has many zero subdiagonal
 *  entries.
 *
 * @param[in] want_t bool.
 *      If true, the full Schur factor T will be computed.
 *
 * @param[in] want_z bool.
 *      If true, the Schur vectors Z will be computed.
 *
 * @param[in] ilo    integer.
 *      Either ilo=0 or A(ilo,ilo-1) = 0.
 *
 * @param[in] ihi    integer.
 *      ilo and ihi determine an isolated block in A.
 *
 * @param[in] nw    integer.
 *      Desired window size to perform agressive early deflation on.
 *      If the matrix is not large enough to provide the scratch space
 *      or if the isolated block is small, a smaller value may be used.
 *
 * @param[in,out] A  n by n matrix.
 *       Hessenberg matrix on which AED will be performed
 *
 * @param[out] s  size n vector.
 *      On exit, the entries s[ihi-nd-ns:ihi-nd] contain the unconverged
 *      eigenvalues that can be used a shifts. The entries s[ihi-nd:ihi]
 *      contain the converged eigenvalues. Entries outside the range
 *      s[ihi-nw:ihi] are not changed. The converged shifts are stored
 *      in the same positions as their correspinding diagonal elements
 *      in A.
 *
 * @param[in,out] Z  n by n matrix.
 *      On entry, the previously calculated Schur factors
 *      On exit, the orthogonal updates applied to A accumulated
 *      into Z.
 *
 * @param[out] ns    integer.
 *      Number of eigenvalues available as shifts in s.
 *
 * @param[out] nd    integer.
 *      Number of converged eigenvalues available as shifts in s.
 *
 * @param work Workspace. Use the workspace query to determine the size needed.
 *
 * @param[in,out] opts Options.
 *      - Output parameters
 *          @c opts.n_aed,
 *          @c opts.n_sweep and
 *          @c opts.n_shifts_total
 *        are updated by the internal call to multishift_qr.
 *
 * @ingroup computational
 */
template <TLAPACK_SMATRIX matrix_t,
          TLAPACK_SVECTOR vector_t,
          TLAPACK_RWORKSPACE work_t,
          enable_if_t<is_complex<type_t<vector_t> >, int> = 0>
void agressive_early_deflation_work(bool want_t,
                                    bool want_z,
                                    size_type<matrix_t> ilo,
                                    size_type<matrix_t> ihi,
                                    size_type<matrix_t> nw,
                                    matrix_t& A,
                                    vector_t& s,
                                    matrix_t& Z,
                                    size_type<matrix_t>& ns,
                                    size_type<matrix_t>& nd,
                                    work_t& work,
                                    FrancisOpts<size_type<matrix_t> >& opts)
{
    using T = type_t<matrix_t>;
    using real_t = real_type<T>;
    using idx_t = size_type<matrix_t>;
    using range = pair<idx_t, idx_t>;

    // Constants
    const real_t one(1);
    const real_t zero(0);
    const idx_t n = ncols(A);
    // Because we will use the lower triangular part of A as workspace,
    // We have a maximum window size
    const idx_t nw_max = (n - 3) / 3;
    const real_t eps = ulp<real_t>();
    const real_t small_num = safe_min<real_t>() * ((real_t)n / ulp<real_t>());
    // Size of the deflation window
    const idx_t jw = min(min(nw, ihi - ilo), nw_max);
    // First row index in the deflation window
    const idx_t kwtop = ihi - jw;

    // Assertions
    assert(nrows(A) == n);
    if (want_z) {
        assert(ncols(Z) == n);
        assert(nrows(Z) == n);
    }
    assert((idx_t)size(s) == n);

    // s is the value just outside the window. It determines the spike
    // together with the orthogonal schur factors.
    T s_spike;
    if (kwtop == ilo)
        s_spike = zero;
    else
        s_spike = A(kwtop, kwtop - 1);

    if (kwtop + 1 == ihi) {
        // 1x1 deflation window, not much to do
        s[kwtop] = A(kwtop, kwtop);
        ns = 1;
        nd = 0;
        if (abs1(s_spike) <= max(small_num, eps * abs1(A(kwtop, kwtop)))) {
            ns = 0;
            nd = 1;
            if (kwtop > ilo) A(kwtop, kwtop - 1) = zero;
        }
        return;
        // Note: The max() above may not propagate a NaN in A(kwtop, kwtop).
    }

    // Define workspace matrices
    // We use the lower triangular part of A as workspace
    // TW and WH overlap, but WH is only used after we no longer need
    // TW so it is ok.
    auto V = slice(A, range{n - jw, n}, range{0, jw});
    auto TW = slice(A, range{n - jw, n}, range{jw, 2 * jw});
    auto WH = slice(A, range{n - jw, n}, range{jw, n - jw - 3});
    auto WV = slice(A, range{jw + 3, n - jw}, range{0, jw});

    // Workspace may not be in good shape for gehrd,
    // so reshape, slice and reshape again
    auto work2 = [&]() {
        // Workspace query for gehrd
        WorkInfo workinfo =
            agressive_early_deflation_worksize_gehrd<T>(ilo, ihi, nw, A);
        const idx_t workSize = nrows(work) * ncols(work);
        auto aux = reshape(work, workSize, 1);
        auto aux2 = slice(aux, range{workSize - workinfo.size(), workSize},
                          range{0, 1});
        return reshape(aux2, workinfo.m, workinfo.n);
    }();

    // Convert the window to spike-triangular form. i.e. calculate the
    // Schur form of the deflation window.
    // If the QR algorithm fails to convergence, it can still be
    // partially in Schur form. In that case we continue on a smaller
    // window (note the use of infqr later in the code).
    auto A_window = slice(A, range{kwtop, ihi}, range{kwtop, ihi});
    auto s_window = slice(s, range{kwtop, ihi});
    laset(LOWER_TRIANGLE, zero, zero, TW);
    for (idx_t j = 0; j < jw; ++j)
        for (idx_t i = 0; i < min(j + 2, jw); ++i)
            TW(i, j) = A_window(i, j);
    laset(GENERAL, zero, one, V);
    int infqr;
    if (jw < opts.nmin)
        infqr = lahqr(true, true, 0, jw, TW, s_window, V);
    else {
        infqr =
            multishift_qr_work(true, true, 0, jw, TW, s_window, V, work, opts);
        for (idx_t j = 0; j < jw; ++j)
            for (idx_t i = j + 2; i < jw; ++i)
                TW(i, j) = zero;
    }

    // Deflation detection loop
    // one eigenvalue block at a time, we will check if it is deflatable
    // by checking the bottom spike element. If it is not deflatable,
    // we move the block up. This moves other blocks down to check.
    ns = jw;
    idx_t ilst = infqr;
    while (ilst < ns) {
        bool bulge = false;
        if (is_real<T>)
            if (ns > 1)
                if (TW(ns - 1, ns - 2) != zero) bulge = true;

        if (!bulge) {
            // 1x1 eigenvalue block
            real_t foo = abs1(TW(ns - 1, ns - 1));
            if (foo == zero) foo = abs1(s_spike);
            if (abs1(s_spike) * abs1(V(0, ns - 1)) <=
                max(small_num, eps * foo)) {
                // Eigenvalue is deflatable
                ns = ns - 1;
            }
            else {
                // Eigenvalue is not deflatable.
                // Move it up out of the way.
                idx_t ifst = ns - 1;
                schur_move(true, TW, V, ifst, ilst);
                ilst = ilst + 1;
            }
            // Note: The max() above may not propagate a NaN in TW(ns-1, ns-1).
        }
        else {
            // 2x2 eigenvalue block
            real_t foo =
                abs(TW(ns - 1, ns - 1)) +
                sqrt(abs(TW(ns - 1, ns - 2))) * sqrt(abs(TW(ns - 2, ns - 1)));
            if (foo == zero) foo = abs(s_spike);
            if (max(abs(s_spike * V(0, ns - 1)), abs(s_spike * V(0, ns - 2))) <=
                max<real_t>(small_num, eps * foo)) {
                // Eigenvalue pair is deflatable
                ns = ns - 2;
            }
            else {
                // Eigenvalue pair is not deflatable.
                // Move it up out of the way.
                idx_t ifst = ns - 2;
                schur_move(true, TW, V, ifst, ilst);
                ilst = ilst + 2;
            }
        }
    }

    if (ns == 0) s_spike = zero;

    if (ns == jw) {
        // Agressive early deflation didn't deflate any eigenvalues
        // We don't need to apply the update to the rest of the matrix
        nd = jw - ns;
        ns = ns - infqr;
        return;
    }

    // sorting diagonal blocks of T improves accuracy for graded matrices.
    // Bubble sort deals well with exchange failures.
    bool sorted = false;
    // Window to be checked (other eigenvalue are sorted)
    idx_t sorting_window_size = jw;
    while (!sorted) {
        sorted = true;

        // Index of last eigenvalue that was swapped
        idx_t ilst = 0;

        // Index of the first block
        idx_t i1 = ns;

        while (i1 + 1 < sorting_window_size) {
            // Size of the first block
            idx_t n1 = 1;
            if (is_real<T>)
                if (TW(i1 + 1, i1) != zero) n1 = 2;

            // Check if there is a next block
            if (i1 + n1 == jw) {
                ilst = ilst - n1;
                break;
            }

            // Index of the second block
            idx_t i2 = i1 + n1;

            // Size of the second block
            idx_t n2 = 1;
            if (is_real<T>)
                if (i2 + 1 < jw)
                    if (TW(i2 + 1, i2) != zero) n2 = 2;

            real_t ev1, ev2;
            if (n1 == 1)
                ev1 = abs1(TW(i1, i1));
            else
                ev1 = abs(TW(i1, i1)) +
                      sqrt(abs(TW(i1 + 1, i1))) * sqrt(abs(TW(i1, i1 + 1)));
            if (n2 == 1)
                ev2 = abs1(TW(i2, i2));
            else
                ev2 = abs(TW(i2, i2)) +
                      sqrt(abs(TW(i2 + 1, i2))) * sqrt(abs(TW(i2, i2 + 1)));

            if (ev1 > ev2) {
                i1 = i2;
            }
            else {
                sorted = false;
                int ierr = schur_swap(true, TW, V, i1, n1, n2);
                if (ierr == 0)
                    i1 = i1 + n2;
                else
                    i1 = i2;
                ilst = i1;
            }
        }
        sorting_window_size = ilst;
    }

    // Recalculate the eigenvalues
    idx_t i = 0;
    while (i < jw) {
        idx_t n1 = 1;
        if (is_real<T>)
            if (i + 1 < jw)
                if (TW(i + 1, i) != zero) n1 = 2;

        if (n1 == 1)
            s[kwtop + i] = TW(i, i);
        else
            lahqr_eig22(TW(i, i), TW(i, i + 1), TW(i + 1, i), TW(i + 1, i + 1),
                        s[kwtop + i], s[kwtop + i + 1]);
        i = i + n1;
    }

    // Reduce A back to Hessenberg form (if neccesary)
    if (s_spike != zero) {
        // Reflect spike back
        {
            T tau;
            auto v = slice(WV, range{0, ns}, 0);
            for (idx_t i = 0; i < ns; ++i) {
                v[i] = conj(V(0, i));
            }
            larfg(FORWARD, COLUMNWISE_STORAGE, v, tau);

            auto Wv_aux = slice(WV, range{0, jw}, range{1, 2});

            auto TW_slice = slice(TW, range{0, ns}, range{0, jw});
<<<<<<< HEAD
            larf_work(Side::Left, FORWARD, COLUMNWISE_STORAGE, v, conj(tau),
                      TW_slice, Wv_aux);

            auto TW_slice2 = slice(TW, range{0, jw}, range{0, ns});
            larf_work(Side::Right, FORWARD, COLUMNWISE_STORAGE, v, tau,
                      TW_slice2, Wv_aux);

            auto V_slice = slice(V, range{0, jw}, range{0, ns});
            larf_work(Side::Right, FORWARD, COLUMNWISE_STORAGE, v, tau, V_slice,
                      Wv_aux);
=======
            larf(LEFT_SIDE, FORWARD, COLUMNWISE_STORAGE, v, conj(tau), TW_slice,
                 work2);

            auto TW_slice2 = slice(TW, range{0, jw}, range{0, ns});
            larf(RIGHT_SIDE, FORWARD, COLUMNWISE_STORAGE, v, tau, TW_slice2,
                 work2);

            auto V_slice = slice(V, range{0, jw}, range{0, ns});
            larf(RIGHT_SIDE, FORWARD, COLUMNWISE_STORAGE, v, tau, V_slice,
                 work2);
>>>>>>> 2dbae4e0
        }

        // Hessenberg reduction
        {
            auto tau = slice(WV, range{0, jw}, 0);
            gehrd_work(0, ns, TW, tau, work2);

<<<<<<< HEAD
            auto work3 = slice(WV, range{0, jw}, range{1, 2});
            unmhr_work(Side::Right, Op::NoTrans, 0, ns, TW, tau, V, work3);
=======
            WorkspaceOpts<> work2(slice(WV, range{0, jw}, 1));
            unmhr(RIGHT_SIDE, NO_TRANS, 0, ns, TW, tau, V, work2);
>>>>>>> 2dbae4e0
        }
    }

    // Copy the deflation window back into place
    if (kwtop > 0) A(kwtop, kwtop - 1) = s_spike * conj(V(0, 0));
    for (idx_t j = 0; j < jw; ++j)
        for (idx_t i = 0; i < min(j + 2, jw); ++i)
            A(kwtop + i, kwtop + j) = TW(i, j);

    // Store number of deflated eigenvalues
    nd = jw - ns;
    ns = ns - infqr;

    //
    // Update rest of the matrix using matrix matrix multiplication
    //
    idx_t istart_m, istop_m;
    if (want_t) {
        istart_m = 0;
        istop_m = n;
    }
    else {
        istart_m = ilo;
        istop_m = ihi;
    }
    // Horizontal multiply
    if (ihi < istop_m) {
        idx_t i = ihi;
        while (i < istop_m) {
            idx_t iblock = std::min<idx_t>(istop_m - i, ncols(WH));
            auto A_slice = slice(A, range{kwtop, ihi}, range{i, i + iblock});
            auto WH_slice =
                slice(WH, range{0, nrows(A_slice)}, range{0, ncols(A_slice)});
            gemm(CONJ_TRANS, NO_TRANS, one, V, A_slice, WH_slice);
            lacpy(GENERAL, WH_slice, A_slice);
            i = i + iblock;
        }
    }
    // Vertical multiply
    if (istart_m < kwtop) {
        idx_t i = istart_m;
        while (i < kwtop) {
            idx_t iblock = std::min<idx_t>(kwtop - i, nrows(WV));
            auto A_slice = slice(A, range{i, i + iblock}, range{kwtop, ihi});
            auto WV_slice =
                slice(WV, range{0, nrows(A_slice)}, range{0, ncols(A_slice)});
            gemm(NO_TRANS, NO_TRANS, one, A_slice, V, WV_slice);
            lacpy(GENERAL, WV_slice, A_slice);
            i = i + iblock;
        }
    }
    // Update Z (also a vertical multiplication)
    if (want_z) {
        idx_t i = 0;
        while (i < n) {
            idx_t iblock = std::min<idx_t>(n - i, nrows(WV));
            auto Z_slice = slice(Z, range{i, i + iblock}, range{kwtop, ihi});
            auto WV_slice =
                slice(WV, range{0, nrows(Z_slice)}, range{0, ncols(Z_slice)});
            gemm(NO_TRANS, NO_TRANS, one, Z_slice, V, WV_slice);
            lacpy(GENERAL, WV_slice, Z_slice);
            i = i + iblock;
        }
    }
}

template <TLAPACK_MATRIX matrix_t,
          TLAPACK_VECTOR vector_t,
          TLAPACK_MATRIX work_t,
          enable_if_t<is_complex<type_t<vector_t> >, int> = 0>
inline void agressive_early_deflation_work(bool want_t,
                                           bool want_z,
                                           size_type<matrix_t> ilo,
                                           size_type<matrix_t> ihi,
                                           size_type<matrix_t> nw,
                                           matrix_t& A,
                                           vector_t& s,
                                           matrix_t& Z,
                                           size_type<matrix_t>& ns,
                                           size_type<matrix_t>& nd,
                                           work_t& work)
{
    FrancisOpts<size_type<matrix_t> > opts = {};
    agressive_early_deflation_work(want_t, want_z, ilo, ihi, nw, A, s, Z, ns,
                                   nd, work, opts);
}

/** agressive_early_deflation accepts as input an upper Hessenberg matrix
 *  H and performs an orthogonal similarity transformation
 *  designed to detect and deflate fully converged eigenvalues from
 *  a trailing principal submatrix.  On output H has been over-
 *  written by a new Hessenberg matrix that is a perturbation of
 *  an orthogonal similarity transformation of H.  It is to be
 *  hoped that the final version of H has many zero subdiagonal
 *  entries.
 *
 * @param[in] want_t bool.
 *      If true, the full Schur factor T will be computed.
 *
 * @param[in] want_z bool.
 *      If true, the Schur vectors Z will be computed.
 *
 * @param[in] ilo    integer.
 *      Either ilo=0 or A(ilo,ilo-1) = 0.
 *
 * @param[in] ihi    integer.
 *      ilo and ihi determine an isolated block in A.
 *
 * @param[in] nw    integer.
 *      Desired window size to perform agressive early deflation on.
 *      If the matrix is not large enough to provide the scratch space
 *      or if the isolated block is small, a smaller value may be used.
 *
 * @param[in,out] A  n by n matrix.
 *       Hessenberg matrix on which AED will be performed
 *
 * @param[out] s  size n vector.
 *      On exit, the entries s[ihi-nd-ns:ihi-nd] contain the unconverged
 *      eigenvalues that can be used a shifts. The entries s[ihi-nd:ihi]
 *      contain the converged eigenvalues. Entries outside the range
 *      s[ihi-nw:ihi] are not changed. The converged shifts are stored
 *      in the same positions as their correspinding diagonal elements
 *      in A.
 *
 * @param[in,out] Z  n by n matrix.
 *      On entry, the previously calculated Schur factors
 *      On exit, the orthogonal updates applied to A accumulated
 *      into Z.
 *
 * @param[out] ns    integer.
 *      Number of eigenvalues available as shifts in s.
 *
 * @param[out] nd    integer.
 *      Number of converged eigenvalues available as shifts in s.
 *
 * @param[in,out] opts Options.
 *      - Output parameters
 *          @c opts.n_aed,
 *          @c opts.n_sweep and
 *          @c opts.n_shifts_total
 *        are updated by the internal call to multishift_qr.
 *
 * @ingroup computational
 */
template <TLAPACK_MATRIX matrix_t,
          TLAPACK_VECTOR vector_t,
          enable_if_t<is_complex<type_t<vector_t> >, int> = 0>
void agressive_early_deflation(bool want_t,
                               bool want_z,
                               size_type<matrix_t> ilo,
                               size_type<matrix_t> ihi,
                               size_type<matrix_t> nw,
                               matrix_t& A,
                               vector_t& s,
                               matrix_t& Z,
                               size_type<matrix_t>& ns,
                               size_type<matrix_t>& nd,
                               FrancisOpts<size_type<matrix_t> >& opts)
{
    using T = type_t<matrix_t>;
    using real_t = real_type<T>;
    using idx_t = size_type<matrix_t>;

    // Functors
    Create<matrix_t> new_matrix;

    // Constants
    const real_t zero(0);
    const idx_t n = ncols(A);
    // Because we will use the lower triangular part of A as workspace,
    // We have a maximum window size
    const idx_t nw_max = (n - 3) / 3;
    const real_t eps = ulp<real_t>();
    const real_t small_num = safe_min<real_t>() * ((real_t)n / ulp<real_t>());
    // Size of the deflation window
    const idx_t jw = min(min(nw, ihi - ilo), nw_max);
    // First row index in the deflation window
    const idx_t kwtop = ihi - jw;

    // Assertions
    assert(nrows(A) == n);
    if (want_z) {
        assert(ncols(Z) == n);
        assert(nrows(Z) == n);
    }
    assert((idx_t)size(s) == n);

    // s is the value just outside the window. It determines the spike
    // together with the orthogonal schur factors.
    T s_spike;
    if (kwtop == ilo)
        s_spike = zero;
    else
        s_spike = A(kwtop, kwtop - 1);

    if (kwtop + 1 == ihi) {
        // 1x1 deflation window, not much to do
        s[kwtop] = A(kwtop, kwtop);
        ns = 1;
        nd = 0;
        if (abs1(s_spike) <= max(small_num, eps * abs1(A(kwtop, kwtop)))) {
            ns = 0;
            nd = 1;
            if (kwtop > ilo) A(kwtop, kwtop - 1) = zero;
        }
        return;
    }

    // Allocates workspace
    WorkInfo workinfo = agressive_early_deflation_worksize<T>(
        want_t, want_z, ilo, ihi, nw, A, s, Z, ns, nd, opts);
    std::vector<T> work_;
    auto work = new_matrix(work_, workinfo.m, workinfo.n);

    agressive_early_deflation_work(want_t, want_z, ilo, ihi, nw, A, s, Z, ns,
                                   nd, work, opts);
}

template <TLAPACK_MATRIX matrix_t,
          TLAPACK_VECTOR vector_t,
          enable_if_t<is_complex<type_t<vector_t> >, int> = 0>
inline void agressive_early_deflation(bool want_t,
                                      bool want_z,
                                      size_type<matrix_t> ilo,
                                      size_type<matrix_t> ihi,
                                      size_type<matrix_t> nw,
                                      matrix_t& A,
                                      vector_t& s,
                                      matrix_t& Z,
                                      size_type<matrix_t>& ns,
                                      size_type<matrix_t>& nd)
{
    FrancisOpts<size_type<matrix_t> > opts = {};
    agressive_early_deflation(want_t, want_z, ilo, ihi, nw, A, s, Z, ns, nd,
                              opts);
}

}  // namespace tlapack

#endif  // TLAPACK_AED_HH<|MERGE_RESOLUTION|>--- conflicted
+++ resolved
@@ -456,29 +456,16 @@
             auto Wv_aux = slice(WV, range{0, jw}, range{1, 2});
 
             auto TW_slice = slice(TW, range{0, ns}, range{0, jw});
-<<<<<<< HEAD
-            larf_work(Side::Left, FORWARD, COLUMNWISE_STORAGE, v, conj(tau),
+            larf_work(LEFT_SIDE, FORWARD, COLUMNWISE_STORAGE, v, conj(tau),
                       TW_slice, Wv_aux);
 
             auto TW_slice2 = slice(TW, range{0, jw}, range{0, ns});
-            larf_work(Side::Right, FORWARD, COLUMNWISE_STORAGE, v, tau,
+            larf_work(RIGHT_SIDE, FORWARD, COLUMNWISE_STORAGE, v, tau,
                       TW_slice2, Wv_aux);
 
             auto V_slice = slice(V, range{0, jw}, range{0, ns});
-            larf_work(Side::Right, FORWARD, COLUMNWISE_STORAGE, v, tau, V_slice,
+            larf_work(RIGHT_SIDE, FORWARD, COLUMNWISE_STORAGE, v, tau, V_slice,
                       Wv_aux);
-=======
-            larf(LEFT_SIDE, FORWARD, COLUMNWISE_STORAGE, v, conj(tau), TW_slice,
-                 work2);
-
-            auto TW_slice2 = slice(TW, range{0, jw}, range{0, ns});
-            larf(RIGHT_SIDE, FORWARD, COLUMNWISE_STORAGE, v, tau, TW_slice2,
-                 work2);
-
-            auto V_slice = slice(V, range{0, jw}, range{0, ns});
-            larf(RIGHT_SIDE, FORWARD, COLUMNWISE_STORAGE, v, tau, V_slice,
-                 work2);
->>>>>>> 2dbae4e0
         }
 
         // Hessenberg reduction
@@ -486,13 +473,8 @@
             auto tau = slice(WV, range{0, jw}, 0);
             gehrd_work(0, ns, TW, tau, work2);
 
-<<<<<<< HEAD
             auto work3 = slice(WV, range{0, jw}, range{1, 2});
-            unmhr_work(Side::Right, Op::NoTrans, 0, ns, TW, tau, V, work3);
-=======
-            WorkspaceOpts<> work2(slice(WV, range{0, jw}, 1));
-            unmhr(RIGHT_SIDE, NO_TRANS, 0, ns, TW, tau, V, work2);
->>>>>>> 2dbae4e0
+            unmhr_work(RIGHT_SIDE, NO_TRANS, 0, ns, TW, tau, V, work3);
         }
     }
 
